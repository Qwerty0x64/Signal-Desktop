--- conflicted
+++ resolved
@@ -876,43 +876,10 @@
       });
     }
 
-<<<<<<< HEAD
-    async function getAttachment(id) {
-      // This is going to the CDN, not the service, so we use _outerAjax
-      return _outerAjax(`${cdnUrl}/attachments/${id}`, {
-        certificateAuthority,
-        proxyUrl,
-        responseType: 'arraybuffer',
-        timeout: 0,
-        type: 'GET',
-        version,
-      });
-    }
-
-    async function putAttachment(encryptedBin) {
-      const response = await _ajax({
-        call: 'attachmentId',
-        httpType: 'GET',
-        responseType: 'json',
-      });
-
-      const {
-        key,
-        credential,
-        acl,
-        algorithm,
-        date,
-        policy,
-        signature,
-        attachmentIdString,
-      } = response;
-
-=======
     function makePutParams(
       { key, credential, acl, algorithm, date, policy, signature },
       encryptedBin
     ) {
->>>>>>> 2906ff0c
       // Note: when using the boundary string in the POST body, it needs to be prefixed by
       //   an extra --, and the final boundary string at the end gets a -- prefix and a --
       //   suffix.
